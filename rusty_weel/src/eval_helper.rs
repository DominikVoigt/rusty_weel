use std::{
    collections::HashMap,
    fmt::Display,
    io::{Read, Seek, Write},
};

use http_helper::{Client, Parameter};
use log;
use mime::{APPLICATION_JSON, APPLICATION_OCTET_STREAM};
use reqwest::{header::CONTENT_TYPE, Method};
use serde_json::Value;
use tempfile::tempfile;

use crate::{
    data_types::{DynamicData, StaticData, StatusDTO},
    dsl_realization::{Error, Result, Signal},
};

/**
 * Sends an expression and the context to evaluate it in to the evaluation backend
 * Returns an error if:
 *  - Request body could not be parsed
 *  - Post request fails / Evaluation fails
 */
pub fn evaluate_expression(
    dynamic_context: &DynamicData,
    static_context: &StaticData,
    expression: &str,
    weel_status: Option<StatusDTO>,
    thread_local: String,
    additional: Value,
    call_result: Option<String>,
    call_headers: Option<String>,
    location: &str,
) -> Result<EvaluationResult> {
    // This url has to be the full path to the exec-full endpoint
    let mut client = Client::new(&static_context.eval_backend_url, http_helper::Method::PUT)?;
    {
        // Construct multipart request
        //let expression = encode(expression);
<<<<<<< HEAD
        client.add_parameter(Parameter::SimpleParameter {
            name: "code".to_owned(),
            value: expression.to_owned(),
            param_type: http_helper::ParameterType::Body,
        });

        client.add_complex_parameter(
            "dataelements",
            APPLICATION_JSON,
            dynamic_context.data.as_bytes(),
        )?;

        if let Some(local) = local {
            client.add_complex_parameter("local", APPLICATION_JSON, local.as_bytes())?;
        }

=======
        client.add_parameter(Parameter::SimpleParameter { name: "code".to_owned(), value: expression.to_owned(), param_type: http_helper::ParameterType::Body });
        
        client.add_complex_parameter("dataelements", APPLICATION_JSON, dynamic_context.data.as_bytes())?;
        
        client.add_complex_parameter("local", APPLICATION_JSON, thread_local.as_bytes())?;
        
>>>>>>> b208486c
        let endpoints = serde_json::to_string(&dynamic_context.endpoints)?;
        client.add_complex_parameter("endpoints", APPLICATION_JSON, endpoints.as_bytes())?;

        let additional = if additional.is_null() {
            "{}".to_owned()
        } else {
            serde_json::to_string(&additional)?
        };
        client.add_complex_parameter("additional", APPLICATION_JSON, additional.as_bytes())?;

        if let Some(status) = weel_status {
            client.add_complex_parameter(
                "status",
                APPLICATION_JSON,
                serde_json::to_string(&status)?.as_bytes(),
            )?;
        }

        if let Some(call_result) = call_result {
            client.add_complex_parameter(
                "call_result",
                APPLICATION_JSON,
                call_result.as_bytes(),
            )?;
        }

        if let Some(call_headers) = call_headers {
            client.add_complex_parameter(
                "call_headers",
                APPLICATION_JSON,
                call_headers.as_bytes(),
            )?;
        }
    }

    let mut result = client.execute()?;
    let status = result.status_code;
    // Error in the provided code
<<<<<<< HEAD
=======
    if status < 200 || status >= 300 {
        
    }
>>>>>>> b208486c
    println!("{:?}", result.headers);
    // Get the expressions parameter from the parsed response
    let mut expression_result: Option<String> = None;
    let mut changed_data: Option<HashMap<String, String>> = None;
    let mut changed_endpoints: Option<HashMap<String, String>> = None;
    let mut changed_status: Option<StatusDTO> = None;
    let mut data: Option<String> = None;
    let mut endpoints: Option<HashMap<String, String>> = None;
    let mut signal: Option<Signal> = None;
    let mut signal_text: Option<String> = None;
<<<<<<< HEAD

=======
    
>>>>>>> b208486c
    /*
     * Retrieve the result of the expression
     * Also retrieves the data endpoints state and local data if there is some
     * There will only be this additional data if the corresponding field was changed by the code.
     */
    while let Some(parameter) = result.content.pop() {
        match parameter {
            Parameter::SimpleParameter { name, value, .. } => {
                if name == "result" {
                    expression_result = Some(serde_json::from_str(&value)?);
                } else {
                    continue;
                }
            }
            Parameter::ComplexParameter {
                name,
                mut content_handle,
                ..
            } => {
                let mut content = String::new();
                content_handle.read_to_string(&mut content)?;

                match name.as_str() {
                    "result" => {
                        expression_result = Some(content);
                    }
                    "changed_dataelements" => {
                        changed_data = Some(serde_json::from_str(&content)?);
                    }
                    "changed_endpoints" => {
                        changed_endpoints = Some(serde_json::from_str(&content)?);
                    }
                    "changed_status" => {
                        changed_status = Some(serde_json::from_str(&content)?);
                    }
                    "dataelements" => {
                        data = serde_json::from_str(&content)?;
                    }
                    "endpoints" => {
                        endpoints = serde_json::from_str(&content)?;
                    }
                    // If this is set -> loop and try again on Signal::Again
                    // Handle others based on ruby code
                    "signal" => {
                        signal = Some(serde_json::from_str(&content)?);
                    }
                    "signal_text" => {
<<<<<<< HEAD
                        signal_text = Some(content);
                    }
                    "local" => {
                        local = Some(serde_json::from_str(&content)?);
=======
                        signal_text = Some(serde_json::from_str(&content)?);
>>>>>>> b208486c
                    }
                    x => {
                        log::info!("Eval endpoint send unexpected part: {x}");
                        log::info!("Content: {}", content);
                        continue;
                    }
                };
            }
        };
    }
<<<<<<< HEAD
    if status < 100 || status >= 300 {
        let signal_text = match signal_text {
            Some(text) => text,
            None => "".to_owned(),
        };
        if let Some(signal) = signal.as_ref() {
            match signal {
                Signal::Again | Signal::Stop => Err(Error::Signal(signal.clone())),
                Signal::Error => Err(Error::EvalError(EvalError::RuntimeError(
                    signal_text.to_owned(),
                ))),
                Signal::SyntaxError => Err(Error::EvalError(EvalError::SyntaxError(
                    signal_text.to_owned(),
                ))),
                x => {
                    log::error!("Got signaled: {:?} with text: {}", x, signal_text);
                    panic!("Got signaled something unexpected by eval")
                }
            }
        } else {
            panic!("Status code not OK(2xx) variant but also no signal provided")
=======
    if data.is_some() && endpoints.is_some() {
        let data = data.unwrap();
        let endpoints = endpoints.unwrap();
        match expression_result {
            Some(expression_result) => Ok(EvaluationResult {
                expression_result,
                changed_data,
                changed_endpoints,
                changed_status,
                data,
                endpoints,
                thread_local,
                signal,
                signal_text,
            }),
            None => Err(Error::EvalError(EvalError::GeneralEvalError(
                "Response does not contain the evaluation results".to_owned(),
            ))),
>>>>>>> b208486c
        }
    } else {
        if data.is_some() && endpoints.is_some() {
            let data = data.unwrap();
            let endpoints = endpoints.unwrap();
            match expression_result {
                Some(expression_result) => Ok(EvaluationResult {
                    expression_result,
                    changed_data,
                    changed_endpoints,
                    changed_status,
                    data,
                    endpoints,
                    local,
                    signal,
                    signal_text,
                }),
                None => Err(Error::EvalError(EvalError::GeneralEvalError(
                    "Response does not contain the evaluation results".to_owned(),
                ))),
            }
        } else {
            Err(Error::EvalError(EvalError::GeneralEvalError(
                "Response does not data or endpoints the evaluation results".to_owned(),
            )))
        }
    }
}

/**
 * Returns the result of the evaluation,
 * If data, endpoints, state or local information changed, the corresponding field will be Some containing the new value
 * If a field is none, then it did not change
 */
#[derive(Debug)]
pub struct EvaluationResult {
    pub expression_result: String,
    pub data: String,
    pub endpoints: HashMap<String, String>,
    pub changed_data: Option<HashMap<String, String>>,
    pub changed_endpoints: Option<HashMap<String, String>>,
    pub changed_status: Option<StatusDTO>,
    // Snapshot of thread local information (local field) at the time of calling
    pub thread_local: String,
    // Used for Signalling in code: e.g.Signal::Again or Signal::Error
    pub signal: Option<Signal>,
    // Message attached: e.g. Error message
    pub signal_text: Option<String>,
}

#[derive(Debug)]
pub enum EvalError {
    GeneralEvalError(String),
    SyntaxError(String),
    RuntimeError(String),
}

impl Display for EvalError {
    fn fmt(&self, f: &mut std::fmt::Formatter<'_>) -> std::fmt::Result {
        write!(
            f,
            "Error occured when evaluating an expression in an external language: {:?}",
            match self {
                EvalError::GeneralEvalError(err) => format!("general error: {}", err),
                EvalError::SyntaxError(err) => "Syntax error".to_owned(),
                EvalError::RuntimeError(_) => todo!(),
            }
        )
    }
}

/**
 * Sends the raw response body and headers to an external ruby service for evaluation
 * Receives back an application/json
 */
pub fn structurize_result(
    eval_backend_url: &str,
    options: &HashMap<String, String>,
    body: &[u8],
) -> Result<String> {
    let mut client = http_helper::Client::new(eval_backend_url, Method::PUT)?;
    client.add_request_header(
        CONTENT_TYPE.as_str(),
        APPLICATION_OCTET_STREAM.essence_str(),
    )?;
    client.add_request_headers(options.clone())?;
    let mut body_file = tempfile()?;
    body_file.write_all(body)?;
    body_file.rewind()?;
    client.add_parameter(Parameter::ComplexParameter {
        name: "body".to_owned(),
        mime_type: APPLICATION_OCTET_STREAM,
        content_handle: body_file,
    });
    let response = client.execute()?;
    let status = response.status_code;
    let mut content = response.content;
    if status == 200 {
        if content.len() != 1 {
            log::error!(
                "Structurization call returned not one but {} parameters",
                content.len()
            );
            Err(Error::GeneralError(format!(
                "Structurization call returned not one but {} parameters",
                content.len()
            )))
        } else {
            Ok(match content.pop().unwrap() {
                Parameter::SimpleParameter { value, .. } => value,
                Parameter::ComplexParameter {
                    mut content_handle, ..
                } => {
                    let mut content = String::new();
                    content_handle.rewind()?;
                    content_handle.read_to_string(&mut content)?;
                    content
                }
            })
        }
    } else {
        log::error!(
            "Structurization call returned with status code {status}. Body: {:?}",
            content
        );
        Err(Error::GeneralError(format!(
            "Call to structurize service was unsuccessful. Code: {status}, Message: {:?}",
            content
        )))
    }
}

#[cfg(test)]
mod test {
    use core::str;
    use std::collections::HashMap;

    use base64::Engine;
    use http_helper::Parameter;
    use reqwest::Method;

    use crate::data_types::{DynamicData, StaticData, Status};

    use super::{evaluate_expression, structurize_result};

    #[test]
    fn test_evaluation() {
        simple_logger::init_with_level(log::Level::Info).unwrap();
        let endpoints = HashMap::new();
        let mut data = HashMap::new();
        data.insert("name".to_owned(), "Testhodor".to_owned());
        data.insert("age".to_owned(), "29".to_owned());
        let data = serde_json::to_string(&data).unwrap();

        let dynamic_data = DynamicData {
            endpoints,
            data: data,
        };

        let static_data = StaticData {
            instance_id: "1".to_owned(),
            host: "".to_owned(),
            base_url: "".to_owned(),
            redis_url: None,
            redis_path: Some("".to_owned()),
            redis_db: 0,
            redis_workers: 1,
            global_executionhandlers: "".to_owned(),
            executionhandlers: "".to_owned(),
            executionhandler: "".to_owned(),
            eval_language: "".to_owned(),
            eval_backend_url: "http://localhost:8550/exec".to_owned(),
            attributes: HashMap::new(),
        };
        let status = Status::new(0, "test".to_owned());

        let result = evaluate_expression(
            &dynamic_data,
            &static_data,
            "data.name = 'Tom'",
            Some(status.to_dto()),
            "test_local_data".to_owned(),
            serde_json::Value::Null,
            None,
            None,
            ""
        )
        .unwrap();
        println!("Result: {:?}", result)
    }

    #[test]
    fn test_structurize_result() {
        let test_endpoint = "http://gruppe.wst.univie.ac.at/~mangler/services/airline.php";
        let params = vec![
            Parameter::SimpleParameter {
                name: "from".to_owned(),
                value: "Vienna".to_owned(),
                param_type: http_helper::ParameterType::Query,
            },
            Parameter::SimpleParameter {
                name: "to".to_owned(),
                value: "Prague".to_owned(),
                param_type: http_helper::ParameterType::Query,
            },
            Parameter::SimpleParameter {
                name: "persons".to_owned(),
                value: "2".to_owned(),
                param_type: http_helper::ParameterType::Query,
            },
        ];

        let mut client = http_helper::Client::new(test_endpoint, Method::POST).unwrap();
        client.add_parameters(params);
        let response = client.execute_raw().unwrap();
        let body = str::from_utf8(&response.body).unwrap();
        println!("Received response: {}", body);
        // SSH connect 8550 to 9302 `ssh -L 8550:localhost:9302 echo`
        let result = structurize_result(
            "http://localhost:8550/structurize",
            &http_helper::header_map_to_hash_map(&response.headers).unwrap(),
            &response.body,
        )
        .unwrap();
        println!("Result: {result}");
        let result = base64::engine::general_purpose::STANDARD
            .decode("aWQ9QVVBJmNvc3RzPTEzNg==")
            .unwrap();
        println!("{}", String::from_utf8_lossy(&result))
    }
}<|MERGE_RESOLUTION|>--- conflicted
+++ resolved
@@ -38,7 +38,6 @@
     {
         // Construct multipart request
         //let expression = encode(expression);
-<<<<<<< HEAD
         client.add_parameter(Parameter::SimpleParameter {
             name: "code".to_owned(),
             value: expression.to_owned(),
@@ -55,14 +54,6 @@
             client.add_complex_parameter("local", APPLICATION_JSON, local.as_bytes())?;
         }
 
-=======
-        client.add_parameter(Parameter::SimpleParameter { name: "code".to_owned(), value: expression.to_owned(), param_type: http_helper::ParameterType::Body });
-        
-        client.add_complex_parameter("dataelements", APPLICATION_JSON, dynamic_context.data.as_bytes())?;
-        
-        client.add_complex_parameter("local", APPLICATION_JSON, thread_local.as_bytes())?;
-        
->>>>>>> b208486c
         let endpoints = serde_json::to_string(&dynamic_context.endpoints)?;
         client.add_complex_parameter("endpoints", APPLICATION_JSON, endpoints.as_bytes())?;
 
@@ -101,12 +92,6 @@
     let mut result = client.execute()?;
     let status = result.status_code;
     // Error in the provided code
-<<<<<<< HEAD
-=======
-    if status < 200 || status >= 300 {
-        
-    }
->>>>>>> b208486c
     println!("{:?}", result.headers);
     // Get the expressions parameter from the parsed response
     let mut expression_result: Option<String> = None;
@@ -117,11 +102,6 @@
     let mut endpoints: Option<HashMap<String, String>> = None;
     let mut signal: Option<Signal> = None;
     let mut signal_text: Option<String> = None;
-<<<<<<< HEAD
-
-=======
-    
->>>>>>> b208486c
     /*
      * Retrieve the result of the expression
      * Also retrieves the data endpoints state and local data if there is some
@@ -169,14 +149,10 @@
                         signal = Some(serde_json::from_str(&content)?);
                     }
                     "signal_text" => {
-<<<<<<< HEAD
                         signal_text = Some(content);
                     }
                     "local" => {
                         local = Some(serde_json::from_str(&content)?);
-=======
-                        signal_text = Some(serde_json::from_str(&content)?);
->>>>>>> b208486c
                     }
                     x => {
                         log::info!("Eval endpoint send unexpected part: {x}");
@@ -187,7 +163,6 @@
             }
         };
     }
-<<<<<<< HEAD
     if status < 100 || status >= 300 {
         let signal_text = match signal_text {
             Some(text) => text,
@@ -209,26 +184,6 @@
             }
         } else {
             panic!("Status code not OK(2xx) variant but also no signal provided")
-=======
-    if data.is_some() && endpoints.is_some() {
-        let data = data.unwrap();
-        let endpoints = endpoints.unwrap();
-        match expression_result {
-            Some(expression_result) => Ok(EvaluationResult {
-                expression_result,
-                changed_data,
-                changed_endpoints,
-                changed_status,
-                data,
-                endpoints,
-                thread_local,
-                signal,
-                signal_text,
-            }),
-            None => Err(Error::EvalError(EvalError::GeneralEvalError(
-                "Response does not contain the evaluation results".to_owned(),
-            ))),
->>>>>>> b208486c
         }
     } else {
         if data.is_some() && endpoints.is_some() {
