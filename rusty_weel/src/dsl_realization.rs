use derive_more::From;
use serde::{Deserialize, Serialize};
use std::any::{Any, TypeId};
use std::cell::RefCell;
use std::collections::{HashMap, HashSet};
use std::fmt::Debug;
use std::sync::mpsc::{Receiver, Sender};
use std::sync::{Arc, Mutex, PoisonError};
use std::thread::{self, ThreadId};
use std::time::SystemTime;

use rand::distributions::Alphanumeric;
use rand::Rng;
use reqwest::header::ToStrError;
use rusty_weel_macro::get_str_from_value;

use crate::connection_wrapper::{self, ConnectionWrapper};
use crate::data_types::{
    BlockingQueue, DynamicData, HTTPParams, State, StaticData, Status, ThreadInfo,
};
use crate::dsl::DSL;
use crate::eval_helper::{self, EvalError};
use crate::redis_helper::{RedisHelper, Topic};

static EVALUATION_LOCK: Mutex<()> = Mutex::new(());

pub struct Weel {
    pub static_data: StaticData,
    pub dynamic_data: Mutex<DynamicData>,
    pub state: Mutex<State>,
    pub status: Mutex<Status>,
    pub positions: Mutex<Vec<Position>>,
    // The positions we search for -> Positions from which we start the execution
    pub search_positions: Mutex<HashMap<String, Position>>,
    // Contains all open callbacks from async connections, ArcMutex as it is shared between the instance (to insert callbacks) and the callback thread (RedisHelper)
    pub callback_keys: Arc<Mutex<std::collections::HashMap<String, Arc<Mutex<ConnectionWrapper>>>>>,
    pub redis_notifications_client: Mutex<RedisHelper>,
    // Tracks all open votes via their ID. All voting needs to be finished before stopping.
    pub open_votes: Mutex<HashSet<String>>,
    // Stores a count and the last access for each call
    pub loop_guard: Mutex<HashMap<String, (u32, SystemTime)>>,
    // To allow threads to access parent data => thread_local storage is, as the name suggest, thread local
    // stores information such as the parents thread id, search mode ...
    // Invariant: When a thread is spawned within any weel method, thread information for this thread has to be created
    // Use ref cell here to allow immutable borrows -> Allows to independently borrow distinct elements
    pub thread_information: Mutex<HashMap<ThreadId, RefCell<ThreadInfo>>>,
    pub stop_signal_receiver: Mutex<Receiver<()>>,
}

impl DSL for Weel {
    fn call(
        self: Arc<Self>,
        label: &str,
        endpoint_name: &str,
        parameters: HTTPParams,
        // Even though adding separate functions would be more idomatic for opt. parameters, the number and similar handling of these parameters would make it clunky to handle (2^4 variants)
        prepare_code: Option<&str>,
        update_code: Option<&str>,
        finalize_code: Option<&str>,
        rescue_code: Option<&str>,
    ) -> Result<()> {
        self.weel_activity(
            label,
            ActivityType::Call,
            prepare_code,
            update_code,
            rescue_code,
            finalize_code,
            Some(parameters),
            Some(endpoint_name),
        )
    }

    fn manipulate(self: Arc<Self>, label: &str, name: Option<&str>, code: &str) -> Result<()> {
        self.weel_activity(
            label,
            ActivityType::Manipulate,
            None,
            None,
            Some(code),
            None,
            None,
            None,
        )
    }

    fn parallel_do(
        &self,
        wait: Option<u32>,
        cancel: &str,
        start_branches: impl Fn() -> Result<()> + Sync,
    ) -> Result<()> {
        println!("Calling parallel_do");
        println!("Executing lambda");
        // start_branches();
        todo!()
    }

    fn parallel_branch(
        &self,
        /*data: &str,*/ lambda: impl Fn() -> Result<()> + Sync,
    ) -> Result<()> {
        println!("Executing parallel branch");
        thread::scope(|scope| {
            scope.spawn(|| {
                lambda();
            });
        });
        todo!()
    }

    fn choose(&self, variant: &str, lambda: impl Fn() -> Result<()> + Sync) -> Result<()> {
        println!("Executing choose");
        lambda();
        todo!()
    }

    fn alternative(&self, condition: &str, lambda: impl Fn() -> Result<()> + Sync) -> Result<()> {
        println!("Executing alternative, ignoring condition: {}", condition);
        lambda();
        todo!()
    }

    fn loop_exec(
        &self,
        condition: Result<bool>,
        lambda: impl Fn() -> Result<()> + Sync,
    ) -> Result<()> {
        println!("Executing loop!");
        lambda();
        todo!()
    }

    fn pre_test(&self, condition: &str) -> Result<bool> {
        todo!()
    }

    fn post_test(&self, condition: &str) -> Result<bool> {
        todo!()
    }

    fn stop(&self, label: &str) -> Result<()> {
        println!("Stopping... just kidding");
        todo!()
    }

    fn critical_do(&self, mutex_id: &str, lambda: impl Fn() -> Result<()> + Sync) -> Result<()> {
        println!("in critical do");
        lambda();
        todo!()
    }
}

impl Weel {
    /**
     * Starts execution
     * To pass it to execution thread we need Send + Sync
     */
    pub fn start(
        &self,
        model: impl FnOnce() -> Result<()> + Send + 'static,
        stop_signal_sender: Sender<()>,
    ) {
        let mut content = HashMap::new();
        content.insert("state".to_owned(), "running".to_owned());
        match self.vote("state/change", content) {
            Ok(voted_start) => {
                if voted_start {
                    {
                        // Use custom scope to ensure dropping occurs asap
                        self.positions.lock().unwrap().clear();
                        *self.state.lock().unwrap() = State::Running;
                    }
                    // TODO: implement the __weel_control_flow error handling logic in the handle_error/handle_join error
                    let instance_thread = thread::spawn(model);
                    let join_result = instance_thread.join();
                    // Signal stop thread that execution of model ended:
                    let send_result = stop_signal_sender.send(());
                    if matches!(send_result, Err(_)) {
                        log::error!("Error sending termination signal for model thread. Receiver must have been dropped.")
                    }

                    match join_result {
                        Ok(result) => {
                            match result {
                                Ok(()) => {
                                    match *self.state.lock().unwrap() {
                                        State::Running | State::Finishing => todo!(),
                                        State::Stopping => {}
                                        _ => {
                                            //Do nothing
                                        }
                                    }
                                }
                                Err(err) => handle_error(err),
                            }
                        }
                        Err(err) => handle_join_error(err),
                    }
                } else {
                    self.abort_start();
                };
            }
            Err(err) => handle_error(err),
        }
    }

    fn abort_start(&self) {
        let mut state = self.state.lock().expect("Could not lock state mutex");
        // Should only be called when the start is aborted through voting (aka. weel is still in ready state):
        assert_eq!(*state, State::Ready);
        *state = State::Stopped;
    }

    pub fn stop(&self) -> Result<()> {
        {
            let mut state = self.state.lock().expect("Could not lock state mutex");
            match *state {
                State::Ready => *state = State::Stopped,
                State::Running => {
                    // TODO: Where will this be set to stopped?
                    *state = State::Stopping;
                    // Wait for instance to stop
                    let rec_result = self.stop_signal_receiver.lock().unwrap().recv();
                    if matches!(rec_result, Err(_)) {
                        log::error!("Error receiving termination signal for model thread. Sender must have been dropped.")
                    }
                }
                _ => log::info!(
                    "Instance stop was called but instance is in state: {:?}",
                    *state
                ),
            }
        }

        let mut redis = self
            .redis_notifications_client
            .lock()
            .expect("Could not acquire mutex");
        for vote_id in self
            .open_votes
            .lock()
            .expect("Could not capture mutex")
            .iter()
        {
            redis.send(
                "vote-response",
                vote_id,
                self.static_data.get_instance_meta_data(),
                Some("true"),
            )?;
        }
        Ok(())
    }

    /**
     * Allows veto-voting on arbitrary topics and will return true if no veto was cast (otherwise false)
     *
     * Vote of controller
     *
     * Locks:
     *  - open_votes
     */
    pub fn vote(&self, vote_topic: &str, mut content: HashMap<String, String>) -> Result<bool> {
        let static_data = &self.static_data;
        let (topic, name) = vote_topic
            .split_once("/")
            .expect("Vote topic did not contain / separator");
        let handler = format!("{}/vote/{}", topic, name);
        let mut votes: Vec<String> = Vec::new();
        let mut redis_helper: RedisHelper = RedisHelper::new(
            static_data,
            &format!(
                "Instance {} Vote | voting on: {}",
                static_data.instance_id, vote_topic
            ),
        )?;
        for client in redis_helper
            .extract_handler(&static_data.instance_id, &handler)
            .iter()
        {
            // Generate random ASCII string of length VOTE_KEY_LENGTH
            let vote_id: String = generate_random_key();
            content.insert("key".to_owned(), vote_id.to_string());
            content.insert(
                "attributes".to_owned(),
                // TODO: Check whether these are already "translated"
                serde_json::to_string(&static_data.attributes)
                    .expect("Could not serialize attributes"),
            );
            content.insert("subscription".to_owned(), client.clone());
            let content = serde_json::to_string(&content)
                .expect("Could not serialize content to json string");
            votes.push(vote_id);
            redis_helper.send(
                "vote",
                vote_topic,
                static_data.get_instance_meta_data(),
                Some(content.as_str()),
            )?;
        }

        if votes.len() > 0 {
            {
                self.open_votes
                    .lock()
                    .expect("could not lock votes")
                    .extend(votes.clone());
            }
            // TODO: Check whether topics have correct structure, check blocking_pub_sub function documentation.
            let topics = votes
                .iter()
                .map(|entry| format!("vote-response: {entry}"))
                .collect();

            let mut collected_votes = HashSet::new();
            redis_helper.blocking_pub_sub(
                topics,
                |payload: &str, _pattern: &str, _topic: Topic| {
                    let message = serde_json::json!(payload);
                    if message["content"].is_null() || message["name"].is_null() {
                        log::error!("Message content or name is null");
                        panic!("Message content or name is null")
                    }
                    // Check whether content directly contains boolean, otherwise look whether it is the text true, otherwise false
                    collected_votes.insert(
                        message["content"]
                            .as_bool()
                            .or(message["content"].as_str().map(|content| content == "true"))
                            .unwrap_or(false),
                    );
                    self.open_votes
                        .lock()
                        .expect("Could not lock votes ")
                        .remove(&get_str_from_value!(message["name"]));
                    self.cancel_callback(
                        message["name"]
                            .as_str()
                            .expect("Message does not contain name"),
                    )?;
                    let all_votes_collected = collected_votes.len() >= votes.len();
                    Ok(!all_votes_collected)
                },
            )?;
            Ok(!collected_votes.contains(&false))
        } else {
            Ok(true)
        }
    }

    /*
     * vote_sync_after of controller
     */
    fn vote_sync_after(&self, connection_wrapper: &ConnectionWrapper) -> Result<bool> {
        let content = connection_wrapper.construct_basic_content()?;
        self.vote("activity/syncing_after", content)
    }

    /*
     * vote_sync_before of controller
     */
    fn vote_sync_before(
        &self,
        connection_wrapper: &ConnectionWrapper,
        parameters: Option<HashMap<String, String>>,
    ) -> Result<bool> {
        let mut content = connection_wrapper.construct_basic_content()?;
        content.insert("parameters".to_owned(), serde_json::to_string(&parameters)?);
        self.vote("activity/syncing_before", content)
    }

    /**
     * Registers a callback
     */
    pub fn register_callback(
        &self,
        connection_wrapper: Arc<Mutex<ConnectionWrapper>>,
        key: &str,
        mut content: HashMap<String, String>,
    ) -> Result<()> {
        content.insert("key".to_owned(), key.to_owned());
        let content =
            serde_json::to_string(&content).expect("could not serialize hashmap to string");
        self.redis_notifications_client
            .lock()
            .expect("Could not acquire Mutex")
            .send(
                "callback",
                "activity/content",
                self.static_data.get_instance_meta_data(),
                Some(&content),
            )?;
        self.callback_keys
            .lock()
            .expect("could not acquire Mutex")
            .insert(key.to_owned(), connection_wrapper.clone());
        Ok(())
    }

    /**
     * Removes a registered callback
     */
    pub fn cancel_callback(&self, key: &str) -> Result<()> {
        self.redis_notifications_client
            .lock()
            .expect("Could not acquire Mutex for notifications RedisHelper")
            .send(
                "callback-end",
                key,
                self.static_data.get_instance_meta_data(),
                None,
            )?;
        Ok(())
    }

    /**
     * Executes the activity, handles errors
     *   - handles search mode: skips activities if in search mode
     *
     * Locks:
     *  - state (shortly)
     *  - `thread_information`
     *  - `ThreadInfo` of the current thread (within the thread_information)
     */
    fn weel_activity(
        self: Arc<Self>,
        label: &str,
        activity_type: ActivityType,
        prepare_code: Option<&str>,
        update_code: Option<&str>,
        rescue_code: Option<&str>,
        finalize_code: Option<&str>,
        parameters: Option<HTTPParams>,
        endpoint_name: Option<&str>,
    ) -> Result<()> {
        let position = self.position_test(label)?;
        let in_search_mode = self.in_search_mode(Some(label));
        if in_search_mode {
            return Ok(());
        }
        let connection_wrapper =
            ConnectionWrapper::new(self.clone(), Some(position.to_owned()), None);
        let connection_wrapper_mutex = Arc::new(Mutex::new(connection_wrapper));

<<<<<<< HEAD
        let (result, mut weel_position): (Result<()>, Position) = 'raise: {
            let mut connection_wrapper = connection_wrapper_mutex.lock().unwrap();
            let state = self.state.lock().unwrap();
            let invalid_state = match *state {
                State::Running => false,
                _ => true,
            };
=======
        let mut weel_position = None;
        /*
         * We use a block computation here to mimick the exception handling -> If an exception in the original ruby code is raised, we return it here
         */
        let result: Result<()> = 'raise: {
>>>>>>> b208486c
            let current_thread = thread::current().id();
            let thread_info_map = self.thread_information.lock().unwrap();
            // Unwrap as we have precondition that thread info is available on spawning
            let mut thread_info = thread_info_map.get(&current_thread).unwrap().borrow_mut();

<<<<<<< HEAD
                if no_longer_necessary {
                    return Ok(());
                    // break 'raise Err(Signal::NoLongerNecessary.into());
                }
                if invalid_state {
                    return Ok(());
                    // Consistent with further below
                    //break 'raise Err(Signal::Skip.into());
                }
=======
            // Check early return
            let in_invalid_state = match *self.state.lock().unwrap() {
                State::Running => false,
                _ => true,
            };
            if in_invalid_state || thread_info.no_longer_necessary {
                return Ok(());
>>>>>>> b208486c
            }

            thread_info.blocking_queue = Arc::new(BlockingQueue::new());
            let mut connection_wrapper = connection_wrapper_mutex.lock().unwrap();
            connection_wrapper.handler_continue = Some(thread_info.blocking_queue.clone());

            let parent = thread_info.parent.clone();

            // Register position/label of this thread in the branch traces of the parent thread
            if parent.is_some() && thread_info.branch_traces_id.is_some() {
                let branch_trace_id = thread_info.branch_traces_id.as_ref().unwrap();
                let mut parent_thread_info =
                    thread_info_map.get(&parent.unwrap()).unwrap().borrow_mut();
                let traces = parent_thread_info.branch_traces.get_mut(branch_trace_id);
                match traces {
                    Some(traces) => traces.push(position.to_owned()),
                    None => {
                        parent_thread_info
                            .branch_traces
                            .insert(branch_trace_id.to_owned(), Vec::new());
                    }
                }
            };

            weel_position = Some(self.weel_progress(
                position.to_owned(),
                connection_wrapper.handler_activity_uuid.clone(),
                false,
<<<<<<< HEAD
            )?;

=======
            )?);
            // Local information should not change outside of this thread TODO: add this to actual thread_local_storage
            let local = thread_info.local.clone();
            // Drop the thread_info here already as for a manipulate we do not need it at all and a call we need to acquire the lock every 'again loop anyway
            drop(thread_info);
            drop(thread_info_map);
>>>>>>> b208486c
            match activity_type {
                ActivityType::Manipulate => {
                    let state_stopping_or_finishing = matches!(
                        *self.state.lock().unwrap(),
                        State::Stopping | State::Finishing
                    );
                    if !self.vote_sync_before(&connection_wrapper, None)? {
<<<<<<< HEAD
                        break 'raise (Err(Signal::Stop.into()), weel_position);
                    } else if state_stopping_or_finishing {
                        break 'raise (Err(Signal::Skip.into()), weel_position);
=======
                        break 'raise Err(Error::Signal(Signal::Stop, None));
                    } else if state_stopping_or_finishing {
                        break 'raise Err(Error::Signal(Signal::Skip, None));
>>>>>>> b208486c
                    }
                    match finalize_code {
                        Some(finalize_code) => {
                            connection_wrapper.activity_manipulate_handle(label);
                            connection_wrapper.inform_activity_manipulate()?;
<<<<<<< HEAD
                            let result = match self.clone().execute_code(
=======
                            let result = self.execute_code(
>>>>>>> b208486c
                                false,
                                finalize_code,
                                local,
                                &connection_wrapper,

                            ) {
                                Ok(res) => res,
                                Err(err) => break 'raise (Err(err), weel_position),
                            };
                            connection_wrapper.inform_manipulate_change(result)?;
                        }
                        None => (),
                    };
                    connection_wrapper.inform_activity_done()?;
                    weel_position.as_mut().unwrap().detail = Mark::After;
                    let mut ipc = HashMap::new();
                    ipc.insert(
                        "after".to_owned(),
                        serde_json::to_string(weel_position.as_ref().unwrap())?,
                    );
                    ConnectionWrapper::new(self.clone(), None, None)
                        .inform_position_change(Some(ipc))?;
                }
                ActivityType::Call => {
                    drop(connection_wrapper);
                    'again: loop {
                        // Reacquire thread information mutex every loop again as we might need to drop it during wait
                        let current_thread = thread::current().id();
                        let thread_info_map = self.thread_information.lock().unwrap();
                        // Unwrap as we have precondition that thread info is available on spawning
                        let thread_info =
                            thread_info_map.get(&current_thread).unwrap().borrow_mut();
                        // TODO: In manipulate we directly "abort" and do not run code, here we run code and then check for abort, is this correct?
                        let mut connection_wrapper = connection_wrapper_mutex.lock().unwrap();
<<<<<<< HEAD
                        let endpoint_urls: HashMap<String, String> = match prepare_code {
                            Some(code) => {
                                let result = match self.clone().execute_code(
                                    true,
                                    code,
                                    thread_info.local.clone(),
                                    &connection_wrapper_mutex.lock().unwrap(),
                                    &format!("Activity {} ", position)
                                ) {
                                    Ok(res) => res,
                                    Err(err) => match err {
                                        Error::EvalError(eval_error) => {
                                            match eval_error {
                                                EvalError::Signal(signal) => break 'raise (Err(*signal.into()), weel_position),
                                                x => break 'raise (Err(Error::EvalError(x)), weel_position)    
                                            }
                                        },
                                        other_error => return Err(other_error)
                                    },
                                };
                                result.endpoints
                            }
                            None => self.dynamic_data.lock().unwrap().endpoints.clone(),
                        };
                        connection_wrapper.prepare(
                            endpoint_urls,
=======
                        let parameters = connection_wrapper.prepare(
                            prepare_code,
                            thread_info.local.clone(),
>>>>>>> b208486c
                            &vec![endpoint_name.unwrap()],
                            parameters.as_ref().expect(
                                "The activity type call requires parameters to be provided",
                            ),
                        )?;

                        let state_stopping_or_finishing = matches!(
                            *self.state.lock().unwrap(),
                            State::Stopping | State::Finishing
                        );
<<<<<<< HEAD
                        // TODO: Maybe drop the thread info here too? This call will bolock all
                        if !self.vote_sync_before(&connection_wrapper, None)? {
                            break 'raise (Err(Signal::Stop.into()), weel_position);
                        } else if state_stopping_or_finishing {
                            break 'raise (Err(Signal::Skip.into()), weel_position);
=======

                        // Drop info before we enter blocking vote_sync_before
                        drop(thread_info);
                        drop(thread_info_map);
                        if !self.vote_sync_before(&connection_wrapper, None)? {
                            break 'raise Err(Error::Signal(Signal::Stop, None));
                        } else if state_stopping_or_finishing {
                            break 'raise Err(Error::Signal(Signal::Skip, None));
>>>>>>> b208486c
                        }

                        // Will be locked in the activity_handle again
                        drop(connection_wrapper);
                        // This executes the actual call
                        ConnectionWrapper::activity_handle(
                            &connection_wrapper_mutex,
                            weel_position
                                .as_ref()
                                .unwrap()
                                .handler_passthrough
                                .as_ref()
                                .map(|x| x.as_str()),
                            parameters,
                        )?;
                        let connection_wrapper = connection_wrapper_mutex.lock().unwrap();
                        weel_position.as_mut().unwrap().handler_passthrough =
                            connection_wrapper.handler_passthrough.clone();
                        if let Some(position) = &weel_position.as_ref().unwrap().handler_passthrough
                        {
                            let connection_wrapper = ConnectionWrapper::new(
                                self.clone(),
                                // Do not need this data for the inform:
                                None,
                                None,
                            );
                            let mut content = HashMap::new();
                            content.insert(
                                "wait".to_owned(),
                                serde_json::to_string(weel_position.as_ref().unwrap())?,
                            );
                            connection_wrapper.inform_position_change(Some(content))?;
                        };
                        drop(connection_wrapper);
                        'inner: loop {
                            let current_thread = thread::current().id();
                            let thread_info_map = self.thread_information.lock().unwrap();
                            // Unwrap as we have precondition that thread info is available on spawning
                            let thread_info =
                                thread_info_map.get(&current_thread).unwrap().borrow();
                            let state_stopping_or_finishing = matches!(
                                *self.state.lock().unwrap(),
                                State::Stopping | State::Stopped | State::Finishing
                            );
                            let connection_wrapper = connection_wrapper_mutex.lock().unwrap();

                            let should_block =
                                !state_stopping_or_finishing && !thread_info.no_longer_necessary;
                            let mut wait_result = None;

                            // Get reference on the queue to allow us to unlock the rest of the thread info
                            // TODO: Maybe put the blocking queue info into real thread local storage
                            let thread_queue = thread_info.blocking_queue.clone();

                            // We need to release the locks on the thread_info_map to allow other parallel branches to execute while we wait for the callback (can take long for async case)
                            drop(thread_info);
                            drop(thread_info_map);
                            // We need to release the connection_wrapper lock here to allow callbacks from redis to lock the wrapper
                            drop(connection_wrapper);

                            if should_block {
                                // TODO: issue this will block the whole thread -> We need to have no instance level mutexed locked at this point or the whole instance will block!
                                wait_result = Some(thread_queue.dequeue());
                            };

                            // Reacquire locks after waiting
                            let current_thread = thread::current().id();
                            let thread_info_map = self.thread_information.lock().unwrap();
                            // Unwrap as we have precondition that thread info is available on spawning
                            let thread_info =
                                thread_info_map.get(&current_thread).unwrap().borrow();
                            let connection_wrapper = connection_wrapper_mutex.lock().unwrap();

                            if thread_info.no_longer_necessary {
                                // TODO: Definition of this method is basically empty?
                                connection_wrapper.activity_no_longer_necessary();
<<<<<<< HEAD
                                break 'raise (
                                    Err(Signal::NoLongerNecessary.into()),
                                    weel_position,
                                );
=======
                                break 'raise Err(Error::Signal(Signal::NoLongerNecessary, None));
>>>>>>> b208486c
                            }
                            // Store local for code execution -> allows us to unlock the thread_local_map here
                            let local = thread_info.local.clone();
                            drop(thread_info);
                            drop(thread_info_map);

                            let state_stopping_or_finishing = matches!(
                                *self.state.lock().unwrap(),
                                State::Stopping | State::Stopped | State::Finishing
                            );
                            if state_stopping_or_finishing {
                                connection_wrapper.activity_stop()?;
                                weel_position.as_mut().unwrap().handler_passthrough =
                                    connection_wrapper.activity_passthrough_value();
<<<<<<< HEAD
                                break 'raise (Err(Signal::Proceed.into()), weel_position);
=======
                                break 'raise Err(Error::Signal(Signal::Proceed, None));
>>>>>>> b208486c
                            };

                            let signaled_update_again = wait_result
                                .as_ref()
<<<<<<< HEAD
                                .map(|res| matches!(res, Signal::Again))
                                .unwrap_or(false)
                                && connection_wrapper
                                    .handler_return_value
                                    .clone()
                                    .map(|x| x.is_empty())
                                    .unwrap_or(true)
                            {
                                continue;
                            }
                            let mut code_type = "";
                            let code = if wait_result
                                .as_ref()
                                .map(|res| matches!(res, Signal::Again))
                                .unwrap_or(false)
                                {
                                code_type = "update";
                                update_code
                            } else if wait_result
=======
                                .map(|res| matches!(res, Signal::UpdateAgain))
                                .unwrap_or(false);
                            let return_value_empty = connection_wrapper
                                .handler_return_value
                                .clone()
                                .map(|x| x.is_empty())
                                .unwrap_or(true);
                            if signaled_update_again && return_value_empty {
                                continue;
                            }

                            let signaled_salvage = wait_result
>>>>>>> b208486c
                                .as_ref()
                                .map(|res| matches!(res, Signal::Salvage))
                                .unwrap_or(false);
                            let code = if signaled_update_again {
                                update_code
                            } else if signaled_salvage {
                                if rescue_code.is_some() {
                                    code_type = "salvage";
                                    rescue_code
                                } else {
                                    // We return actual errors
<<<<<<< HEAD
                                    break 'raise (
                                        Err(Error::GeneralError(format!(
                                            "Service returned status code {:?}",
                                            connection_wrapper.handler_return_status
                                        ))),
                                        weel_position,
                                    );
=======
                                    match connection_wrapper.handler_return_status {
                                        Some(status) => {
                                            break 'raise Err(Error::GeneralError(format!(
                                                "Service returned status code {:?}",
                                                connection_wrapper.handler_return_status
                                            )))
                                        }
                                        None => {
                                            break 'raise Err(Error::GeneralError(
                                                "Asynchroneous service call failed".to_owned(),
                                            ));
                                        }
                                    }
>>>>>>> b208486c
                                }
                            } else {
                                code_type = "finalize";
                                finalize_code
                            };

                            connection_wrapper.inform_activity_manipulate()?;
                            if let Some(code) = code {
                                // TODO: I do not get this line in the original with the catch Signal::Again and the the Signal::Proceed
<<<<<<< HEAD
                                let result = match self.execute_code(
                                    false,
                                    code,
                                    thread_info.local.clone(),
                                    &connection_wrapper,
                                    &format!("Activity {} {}", position, code_type)
                                ) {
                                    Ok(res) => res,
                                    Err(err) => break 'raise (Err(err), weel_position),
                                };

                                connection_wrapper.inform_manipulate_change(result)?;
                                // TODO: What would this ma.nil? result in rust?
                                let cond = false;
                                if cond {
                                    continue 'again; // ->jumps to next execution of outer loop
                                }
                                if wait_result
                                    .as_ref()
                                    .map(|res: &Signal| !matches!(res, Signal::Again))
                                    .unwrap_or(true)
                                {
                                    break 'inner;
=======
                                let evaluation_result =
                                    self.execute_code(false, code, local, &connection_wrapper)?;
                                // TODO: We need to handle a signal -> Signal Again, Signal Error
                                connection_wrapper.inform_manipulate_change(evaluation_result)?;

                                if let Some(signal) = evaluation_result.signal {
                                    match signal {
                                        Signal::Again => {
                                            // If code threw a Signal::Again -> Rerun outer loop
                                            continue 'again;
                                        }
                                        // If any other Signal was raised -> Error handling
                                        x => {
                                            break 'raise Err(Error::Signal(
                                                x,
                                                evaluation_result.signal_text,
                                            ))
                                        }
                                    }
>>>>>>> b208486c
                                }
                            }
                            if !signaled_update_again {
                                // If wait result was not UpdateAgain -> Break out, otherwise continue inner loop
                                break 'inner;
                            }
                        }
                        let connection_wrapper = connection_wrapper_mutex.lock().unwrap();
                        if connection_wrapper.activity_passthrough_value().is_none() {
                            connection_wrapper.inform_activity_done()?;
                            weel_position.as_mut().unwrap().handler_passthrough = None;
                            weel_position.as_mut().unwrap().detail = Mark::After;
                            let mut content = HashMap::new();
                            content.insert(
                                "after".to_owned(),
                                serde_json::to_string(weel_position.as_ref().unwrap())?,
                            );
                            ConnectionWrapper::new(self.clone(), None, None)
                                .inform_position_change(Some(content))?;
                        }
                    }
                }
            };
            // -> Feels very wrong, to do this but in this case the code treats this as an error, so will we
<<<<<<< HEAD
            (Err(Signal::Proceed.into()), weel_position)
=======
            return Err(Error::Signal(Signal::Proceed.into(), None));
>>>>>>> b208486c
        };

        let connection_wrapper = connection_wrapper_mutex.lock().unwrap();

        if let Err(error) = result {
            match error {
<<<<<<< HEAD
                Error::Signal(signal) => match signal {
=======
                Error::Signal(signal, msg) => match signal {
>>>>>>> b208486c
                    Signal::Proceed | Signal::SkipManipulate => {
                        let state_stopping_or_finishing = matches!(
                            *self.state.lock().unwrap(),
                            State::Stopping | State::Finishing
                        );

                        if !state_stopping_or_finishing
                            && !self.vote_sync_after(&connection_wrapper)?
                        {
<<<<<<< HEAD
                            *self.state.lock().unwrap() = State::Stopping;
                            weel_position.detail = Mark::Unmark;
=======
                            weel_position.unwrap();
>>>>>>> b208486c
                        }
                    }
                    Signal::NoLongerNecessary => {
                        connection_wrapper.inform_activity_done();
                        self.positions
                            .lock()
                            .unwrap()
                            .retain(|pos| *pos != weel_position);
                        let current_thread = thread::current().id();
                        let thread_info_map = self.thread_information.lock().unwrap();
                        // Unwrap as we have precondition that thread info is available on spawning
                        let mut thread_info =
                            thread_info_map.get(&current_thread).unwrap().borrow_mut();
                        thread_info.branch_position = None;
                        weel_position.handler_passthrough = None;
                        weel_position.detail = Mark::Unmark;
                        let mut ipc = HashMap::new();
                        ipc.insert(
                            "unmark".to_owned(),
                            serde_json::to_string(&vec![weel_position])?,
                        );
                        ConnectionWrapper::new(self.clone(), None, None)
                            .inform_position_change(Some(ipc))?;
                    }
                    Signal::Stop | Signal::StopSkipManipulate => {
                        *self.state.lock().unwrap() = State::Stopping;
                    }
                    Signal::Skip => {
                        log::info!("Received skip signal. Do nothing")
                    }
                    Signal::Salvage => {}
                    x => {
                        log::error!("Received unexpected signal: {:?}", x);
                    }
                },
                Error::EvalError(eval_error) => match eval_error {
                    EvalError::GeneralEvalError(_) => todo!(),
                    EvalError::SyntaxError(_) => todo!(),
                    EvalError::Signal(_) => todo!(),
                    EvalError::RuntimeError(_) => todo!(),
                }
                err => {
                    log::error!("Encountered error: {:?}", err);
                    match ConnectionWrapper::new(self.clone(), None, None)
                        .inform_connectionwrapper_error(err)
                    {
                        Ok(_) => {}
                        Err(err) => {
                            log::error!(
                                "Encountered error but informing CPEE of error failed: {:?}",
                                err
                            )
                        }
                    };
                }
            };
        };
        Ok(())
    }

    /**
     * Will execute the provided ruby code using the eval_helper and the evaluation backend
     *
<<<<<<< HEAD
     * The EvaluationResult will contain the complete data and endpoints after the code is executed (cody might change them even in readonly mode)
     * If the call failed, it will contain a signal and signal_text
=======
     * The EvaluationResult will contain the complete data and endpoints after the code is executed
     * (changes by the code will be reflected in the EvaluationResult even in readonly mode)
>>>>>>> b208486c
     *
     * The read_only flag governs whether changes to dataelements and endpoints are applied to the instance (read_only=false) or not (read_only=true)
     *
     * Locks:
     *  - dynamic_data (shortly)
     *  - status (shortly)
     *  - EVALUATION_LOCK (for read_only = false)
     */
    pub fn execute_code(
        self: &Self,
        read_only: bool,
        code: &str,
        local: String,
        connection_wrapper: &ConnectionWrapper,
        location: &str
    ) -> Result<eval_helper::EvaluationResult> {
        // We clone the dynamic data and status dto here which is expensive but allows us to not block the whole weel until the eval call returns
        let dynamic_data = self.dynamic_data.lock().unwrap().clone();
        let status = self.status.lock().unwrap().to_dto();
        if read_only {
            let result = eval_helper::evaluate_expression(
                &dynamic_data,
                &self.static_data,
                code,
                Some(status),
                local,
                connection_wrapper.additional(),
                None,
                None,
            )?;
            Ok(result)
        } else {
<<<<<<< HEAD
            let mut dynamic_data = self.dynamic_data.lock().unwrap();
=======
>>>>>>> b208486c
            // Lock down all evaluation calls to prevent race condition
            let eval_lock = EVALUATION_LOCK.lock().unwrap();
            let result = eval_helper::evaluate_expression(
                &dynamic_data,
                &self.static_data,
                code,
                Some(status),
                local,
                connection_wrapper.additional(),
                None,
                None,
                location
            )?;
            // Apply changes to instance
            let mut dynamic_data = self.dynamic_data.lock().unwrap();
            dynamic_data.data = result.data.clone();
            dynamic_data.endpoints = result.endpoints.clone();
            drop(dynamic_data);
            if let Some(new_status) = &result.changed_status {
                // TODO: We probably reuse the existing blocking queue instead of adding a new one right?
                let mut current_status = self.status.lock().unwrap();
                *current_status = Status {
                    id: new_status.id,
                    message: new_status.message.clone(),
                    // Here we reuse the blocking queue from the previous status as this is noy changed by the script and not serialized
                    // We need to obeserve whether taking the memory plays nice with the condvar but should be fine since we have exclusive access to the status
                    nudge: std::mem::take(&mut current_status.nudge),
                };
            }
            drop(eval_lock);
            Ok(result)
        }
    }

    /**
     * Checks whether the provided label is valid
     */
    fn position_test<'a>(&self, label: &'a str) -> Result<&'a str> {
        if label.chars().all(char::is_alphanumeric) {
            Ok(label)
        } else {
            *self.state.lock().unwrap() = State::Stopping;
            Err(Error::GeneralError(format!("position: {label} not valid")))
        }
    }

    /**
     * Checks whether the instance is in search mode w.r.t. the current position
     *
     */
    fn in_search_mode(&self, label: Option<&str>) -> bool {
        let thread = thread::current();
        let thread_info_map = self.thread_information.lock().unwrap();
        // We unwrap here but we need to ensure that when the weel creates a thread, it registers the thread info!
        let mut thread_info = thread_info_map.get(&thread.id()).unwrap().borrow_mut();

        if !thread_info.in_search_mode {
            return false;
        }

        if let Some(label) = label {
            // Whether the current position was searched for
            let found_position = self
                .search_positions
                .lock()
                .unwrap()
                .contains_key(&label.to_owned());
            if found_position {
                // We found the first position on this branch -> We do not need to search futher along this branch of execution
                thread_info.in_search_mode = false;
                thread_info.branch_search_now = true;
                while let Some(parent) = thread_info.parent {
                    // Each parent thread has to have some thread information. In general all threads should, when they spawn via weel register and add their thread information
                    // Communicate to ancestor branches that in one of its childs a label was found and the search is done.
                    thread_info = thread_info_map.get(&parent).unwrap().borrow_mut();
                    thread_info.in_search_mode = false;
                    thread_info.branch_search_now = true;
                }
                // checked earlier for membership, thus we can simply unwrap:
                self.search_positions
                    .lock()
                    .unwrap()
                    .get(label)
                    .unwrap()
                    .detail
                    == Mark::After
            } else {
                true
            }
        } else {
            true
        }
    }

    /*
     * Locks:
     *  - `thread_information`
     *  - `ThreadInfo` of the current thread (within the thread_information)
     *  - `ThreadInfo` of the parent thread (within the thread_information)
     *  - positions, search_positions of the instance
     */
    fn weel_progress(
        self: &Arc<Self>,
        position: String,
        uuid: String,
        skip: bool,
    ) -> Result<Position> {
        // TODO: We could also guard the thread_info with a mutex again
        let mut ipc = HashMap::new();
        let current_thread = thread::current();
        let thread_info_map = self.thread_information.lock().unwrap();

        let (parent_thread_id, weel_position) = {
            // We need to limit the borrow of current_thread_info s.t. we can access the parents infor afterwards -> scope it
            let mut current_thread_info = match thread_info_map.get(&current_thread.id()) {
                Some(x) => x.borrow_mut(),
                None => {
                    log::error!(
                        "Thread information for branch {:?} is empty",
                        current_thread.id()
                    );
                    panic!("Thread information not present!")
                }
            };

            if let Some(branch_position) = &current_thread_info.branch_position {
                self.positions
                    .lock()
                    .unwrap()
                    .retain(|x| *x != *branch_position);
                let mut set = HashSet::new();
                set.insert(branch_position.clone());
                ipc.insert("unmark".to_owned(), set);
            };
            let mut search_positions = self.search_positions.lock().unwrap();
            let search_position = search_positions.remove(&position);
            let passthrough = search_position.map(|pos| pos.handler_passthrough).flatten();
            let weel_position = if current_thread_info.branch_search_now {
                current_thread_info.branch_search_now = false;
                Position::new(
                    position.clone(),
                    uuid,
                    if skip { Mark::After } else { Mark::At },
                    passthrough,
                )
            } else {
                Position::new(
                    position.clone(),
                    uuid,
                    if skip { Mark::After } else { Mark::At },
                    None,
                )
            };

            let mut set = HashSet::new();
            if skip {
                set.insert(weel_position.clone());
                ipc.insert("after".to_owned(), set);
            } else {
                set.insert(weel_position.clone());
                ipc.insert("at".to_owned(), set);
            }

            if !search_positions.is_empty() {
                ipc.insert("unmark".to_owned(), HashSet::new());
            }
            search_positions.iter().for_each(|(_, value)| {
                ipc.get_mut("unmark")
                    .expect("we added unmark above")
                    .insert(value.clone());
            });
            self.positions.lock().unwrap().push(weel_position.clone());
            current_thread_info.branch_position = Some(weel_position.clone());

            (current_thread_info.parent, weel_position)
        };

        if let Some(parent_thread_id) = parent_thread_id {
            let mut parent_thread_info = match thread_info_map.get(&parent_thread_id) {
                Some(x) => x.borrow_mut(),
                None => {
                    log::error!(
                        "Thread information for branch {:?} is empty",
                        current_thread.id()
                    );
                    panic!("Thread information not present!")
                }
            };
            if let Some(branch_position) = parent_thread_info.branch_position.take() {
                self.positions
                    .lock()
                    .unwrap()
                    .retain(|x| *x != branch_position);
                // TODO: Probably clone here right?
                let mut set = HashSet::new();
                set.insert(branch_position);
                ipc.insert("unmark".to_owned(), set);
            };
        };
        let ipc: HashMap<String, String> = ipc
            .into_iter()
            .map(|(k, v)| (k, serde_json::to_string(&v).unwrap()))
            .collect();
        ConnectionWrapper::new(self.clone(), None, None).inform_position_change(Some(ipc))?;
        Ok(weel_position)
    }
}

fn handle_join_error(err: Box<dyn std::any::Any + Send>) {
    if TypeId::of::<String>() == err.type_id() {
        let x = err.downcast::<String>();
        match x {
            Ok(x) => log::error!("Model thread paniced: {}", x),
            Err(_err) => log::error!(
                "Model thread paniced but provided panic result cannot be cast into a String."
            ),
        }
    };
}

fn handle_error(err: Error) {
    todo!()
}

#[derive(Debug, From)]
pub enum Error {
    GeneralError(String),
    InvalidHeaderValue(reqwest::header::InvalidHeaderValue),
    InvalidHeaderName(reqwest::header::InvalidHeaderName),
    JsonError(serde_json::Error),
    ReqwestError(reqwest::Error),
    ToStrError(ToStrError),
    IOError(std::io::Error),
    RedisError(redis::RedisError),
    EvalError(EvalError),
    StrUTF8Error(std::str::Utf8Error),
    StringUTF8Error(std::string::FromUtf8Error),
    HttpHelperError(http_helper::Error),
    PoisonError(),
    FromStrError(mime::FromStrError),
    Signal(Signal, Option<String>),
}

#[derive(Debug, Serialize, Deserialize, Clone)]
pub enum Signal {
    Again,
    Salvage,
    Stop,
    Proceed,
    Skip,
    None,
    NoLongerNecessary,
<<<<<<< HEAD
    SkipManipulate,
    StopSkipManipulate,
    SyntaxError,
    Error,
=======
    UpdateAgain,
    SkipManipulate,
>>>>>>> b208486c
}

pub enum ActivityType {
    Call,
    Manipulate,
}

#[derive(PartialEq, Eq, Debug, Clone, Hash, Serialize)]
pub struct Position {
    position: String,
    uuid: String,
    detail: Mark,
    handler_passthrough: Option<String>,
}
impl Position {
    fn new(
        position: String,
        uuid: String,
        detail: Mark,
        handler_passthrough: Option<String>,
    ) -> Self {
        Self {
            position,
            uuid,
            detail,
            handler_passthrough,
        }
    }
}

#[derive(PartialEq, Eq, Debug, Clone, Hash, Serialize)]
pub enum Mark {
    At,
    After,
    Unmark,
}

pub type Result<T> = std::result::Result<T, Error>;

impl Error {
    pub fn as_str(&self) -> &str {
        match self {
            Error::GeneralError(message) => message.as_str(),
            Error::JsonError(_) => todo!(),
            Error::IOError(_) => todo!(),
            Error::RedisError(_) => todo!(),
            Error::EvalError(_) => todo!(),
            Error::StrUTF8Error(_) => todo!(),
            Error::StringUTF8Error(_) => todo!(),
            Error::InvalidHeaderValue(_) => todo!(),
            Error::InvalidHeaderName(_) => todo!(),
            Error::ReqwestError(_) => todo!(),
            Error::ToStrError(_) => todo!(),
            Error::HttpHelperError(_) => todo!(),
            Error::PoisonError() => todo!(),
            Error::FromStrError(_) => todo!(),
            Error::Signal(_, _) => todo!(),
        }
    }
}

impl<T> From<PoisonError<T>> for Error {
    fn from(value: PoisonError<T>) -> Self {
        Error::PoisonError()
    }
}

const KEY_LENGTH: usize = 32;

/**
 * Generates random ASCII character string of length KEY_LENGTH
 */
pub fn generate_random_key() -> String {
    rand::thread_rng()
        .sample_iter(&Alphanumeric)
        .take(KEY_LENGTH)
        .map(char::from)
        .collect()
}<|MERGE_RESOLUTION|>--- conflicted
+++ resolved
@@ -442,37 +442,16 @@
             ConnectionWrapper::new(self.clone(), Some(position.to_owned()), None);
         let connection_wrapper_mutex = Arc::new(Mutex::new(connection_wrapper));
 
-<<<<<<< HEAD
-        let (result, mut weel_position): (Result<()>, Position) = 'raise: {
-            let mut connection_wrapper = connection_wrapper_mutex.lock().unwrap();
-            let state = self.state.lock().unwrap();
-            let invalid_state = match *state {
-                State::Running => false,
-                _ => true,
-            };
-=======
         let mut weel_position = None;
         /*
          * We use a block computation here to mimick the exception handling -> If an exception in the original ruby code is raised, we return it here
          */
         let result: Result<()> = 'raise: {
->>>>>>> b208486c
             let current_thread = thread::current().id();
             let thread_info_map = self.thread_information.lock().unwrap();
             // Unwrap as we have precondition that thread info is available on spawning
             let mut thread_info = thread_info_map.get(&current_thread).unwrap().borrow_mut();
 
-<<<<<<< HEAD
-                if no_longer_necessary {
-                    return Ok(());
-                    // break 'raise Err(Signal::NoLongerNecessary.into());
-                }
-                if invalid_state {
-                    return Ok(());
-                    // Consistent with further below
-                    //break 'raise Err(Signal::Skip.into());
-                }
-=======
             // Check early return
             let in_invalid_state = match *self.state.lock().unwrap() {
                 State::Running => false,
@@ -480,7 +459,6 @@
             };
             if in_invalid_state || thread_info.no_longer_necessary {
                 return Ok(());
->>>>>>> b208486c
             }
 
             thread_info.blocking_queue = Arc::new(BlockingQueue::new());
@@ -509,17 +487,12 @@
                 position.to_owned(),
                 connection_wrapper.handler_activity_uuid.clone(),
                 false,
-<<<<<<< HEAD
-            )?;
-
-=======
             )?);
             // Local information should not change outside of this thread TODO: add this to actual thread_local_storage
             let local = thread_info.local.clone();
             // Drop the thread_info here already as for a manipulate we do not need it at all and a call we need to acquire the lock every 'again loop anyway
             drop(thread_info);
             drop(thread_info_map);
->>>>>>> b208486c
             match activity_type {
                 ActivityType::Manipulate => {
                     let state_stopping_or_finishing = matches!(
@@ -527,25 +500,15 @@
                         State::Stopping | State::Finishing
                     );
                     if !self.vote_sync_before(&connection_wrapper, None)? {
-<<<<<<< HEAD
-                        break 'raise (Err(Signal::Stop.into()), weel_position);
+                        break 'raise Signal::Stop.into();
                     } else if state_stopping_or_finishing {
-                        break 'raise (Err(Signal::Skip.into()), weel_position);
-=======
-                        break 'raise Err(Error::Signal(Signal::Stop, None));
-                    } else if state_stopping_or_finishing {
-                        break 'raise Err(Error::Signal(Signal::Skip, None));
->>>>>>> b208486c
+                        break 'raise Signal::Skip.into();
                     }
                     match finalize_code {
                         Some(finalize_code) => {
                             connection_wrapper.activity_manipulate_handle(label);
                             connection_wrapper.inform_activity_manipulate()?;
-<<<<<<< HEAD
                             let result = match self.clone().execute_code(
-=======
-                            let result = self.execute_code(
->>>>>>> b208486c
                                 false,
                                 finalize_code,
                                 local,
@@ -580,38 +543,9 @@
                             thread_info_map.get(&current_thread).unwrap().borrow_mut();
                         // TODO: In manipulate we directly "abort" and do not run code, here we run code and then check for abort, is this correct?
                         let mut connection_wrapper = connection_wrapper_mutex.lock().unwrap();
-<<<<<<< HEAD
-                        let endpoint_urls: HashMap<String, String> = match prepare_code {
-                            Some(code) => {
-                                let result = match self.clone().execute_code(
-                                    true,
-                                    code,
-                                    thread_info.local.clone(),
-                                    &connection_wrapper_mutex.lock().unwrap(),
-                                    &format!("Activity {} ", position)
-                                ) {
-                                    Ok(res) => res,
-                                    Err(err) => match err {
-                                        Error::EvalError(eval_error) => {
-                                            match eval_error {
-                                                EvalError::Signal(signal) => break 'raise (Err(*signal.into()), weel_position),
-                                                x => break 'raise (Err(Error::EvalError(x)), weel_position)    
-                                            }
-                                        },
-                                        other_error => return Err(other_error)
-                                    },
-                                };
-                                result.endpoints
-                            }
-                            None => self.dynamic_data.lock().unwrap().endpoints.clone(),
-                        };
-                        connection_wrapper.prepare(
-                            endpoint_urls,
-=======
                         let parameters = connection_wrapper.prepare(
                             prepare_code,
                             thread_info.local.clone(),
->>>>>>> b208486c
                             &vec![endpoint_name.unwrap()],
                             parameters.as_ref().expect(
                                 "The activity type call requires parameters to be provided",
@@ -622,22 +556,14 @@
                             *self.state.lock().unwrap(),
                             State::Stopping | State::Finishing
                         );
-<<<<<<< HEAD
-                        // TODO: Maybe drop the thread info here too? This call will bolock all
-                        if !self.vote_sync_before(&connection_wrapper, None)? {
-                            break 'raise (Err(Signal::Stop.into()), weel_position);
-                        } else if state_stopping_or_finishing {
-                            break 'raise (Err(Signal::Skip.into()), weel_position);
-=======
 
                         // Drop info before we enter blocking vote_sync_before
                         drop(thread_info);
                         drop(thread_info_map);
                         if !self.vote_sync_before(&connection_wrapper, None)? {
-                            break 'raise Err(Error::Signal(Signal::Stop, None));
+                            break 'raise Signal::Stop.into();
                         } else if state_stopping_or_finishing {
-                            break 'raise Err(Error::Signal(Signal::Skip, None));
->>>>>>> b208486c
+                            break 'raise Signal::Skip.into();
                         }
 
                         // Will be locked in the activity_handle again
@@ -714,14 +640,7 @@
                             if thread_info.no_longer_necessary {
                                 // TODO: Definition of this method is basically empty?
                                 connection_wrapper.activity_no_longer_necessary();
-<<<<<<< HEAD
-                                break 'raise (
-                                    Err(Signal::NoLongerNecessary.into()),
-                                    weel_position,
-                                );
-=======
-                                break 'raise Err(Error::Signal(Signal::NoLongerNecessary, None));
->>>>>>> b208486c
+                                break 'raise Signal::NoLongerNecessary.into();
                             }
                             // Store local for code execution -> allows us to unlock the thread_local_map here
                             let local = thread_info.local.clone();
@@ -736,24 +655,19 @@
                                 connection_wrapper.activity_stop()?;
                                 weel_position.as_mut().unwrap().handler_passthrough =
                                     connection_wrapper.activity_passthrough_value();
-<<<<<<< HEAD
-                                break 'raise (Err(Signal::Proceed.into()), weel_position);
-=======
-                                break 'raise Err(Error::Signal(Signal::Proceed, None));
->>>>>>> b208486c
+                                break 'raise Signal::Proceed.into();
                             };
 
                             let signaled_update_again = wait_result
                                 .as_ref()
-<<<<<<< HEAD
                                 .map(|res| matches!(res, Signal::Again))
-                                .unwrap_or(false)
-                                && connection_wrapper
-                                    .handler_return_value
-                                    .clone()
-                                    .map(|x| x.is_empty())
-                                    .unwrap_or(true)
-                            {
+                                .unwrap_or(false);
+                            let return_value_empty = connection_wrapper
+                                .handler_return_value
+                                .clone()
+                                .map(|x| x.is_empty())
+                                .unwrap_or(true);
+                            if signaled_update_again && return_value_empty {
                                 continue;
                             }
                             let mut code_type = "";
@@ -765,32 +679,16 @@
                                 code_type = "update";
                                 update_code
                             } else if wait_result
-=======
-                                .map(|res| matches!(res, Signal::UpdateAgain))
-                                .unwrap_or(false);
-                            let return_value_empty = connection_wrapper
-                                .handler_return_value
-                                .clone()
-                                .map(|x| x.is_empty())
-                                .unwrap_or(true);
-                            if signaled_update_again && return_value_empty {
-                                continue;
-                            }
-
-                            let signaled_salvage = wait_result
->>>>>>> b208486c
                                 .as_ref()
                                 .map(|res| matches!(res, Signal::Salvage))
-                                .unwrap_or(false);
-                            let code = if signaled_update_again {
-                                update_code
-                            } else if signaled_salvage {
-                                if rescue_code.is_some() {
-                                    code_type = "salvage";
-                                    rescue_code
+                                .unwrap_or(false) {
+                                let code = if signaled_update_again {
+                                    update_code
+                                } else if signaled_salvage {
+                                    if rescue_code.is_some() {
+                                        code_type = "salvage";
+                                        rescue_code
                                 } else {
-                                    // We return actual errors
-<<<<<<< HEAD
                                     break 'raise (
                                         Err(Error::GeneralError(format!(
                                             "Service returned status code {:?}",
@@ -798,21 +696,6 @@
                                         ))),
                                         weel_position,
                                     );
-=======
-                                    match connection_wrapper.handler_return_status {
-                                        Some(status) => {
-                                            break 'raise Err(Error::GeneralError(format!(
-                                                "Service returned status code {:?}",
-                                                connection_wrapper.handler_return_status
-                                            )))
-                                        }
-                                        None => {
-                                            break 'raise Err(Error::GeneralError(
-                                                "Asynchroneous service call failed".to_owned(),
-                                            ));
-                                        }
-                                    }
->>>>>>> b208486c
                                 }
                             } else {
                                 code_type = "finalize";
@@ -822,16 +705,15 @@
                             connection_wrapper.inform_activity_manipulate()?;
                             if let Some(code) = code {
                                 // TODO: I do not get this line in the original with the catch Signal::Again and the the Signal::Proceed
-<<<<<<< HEAD
                                 let result = match self.execute_code(
                                     false,
                                     code,
-                                    thread_info.local.clone(),
+                                    local,
                                     &connection_wrapper,
                                     &format!("Activity {} {}", position, code_type)
                                 ) {
                                     Ok(res) => res,
-                                    Err(err) => break 'raise (Err(err), weel_position),
+                                    Err(err) => break 'raise Err(err),
                                 };
 
                                 connection_wrapper.inform_manipulate_change(result)?;
@@ -846,34 +728,13 @@
                                     .unwrap_or(true)
                                 {
                                     break 'inner;
-=======
-                                let evaluation_result =
-                                    self.execute_code(false, code, local, &connection_wrapper)?;
-                                // TODO: We need to handle a signal -> Signal Again, Signal Error
-                                connection_wrapper.inform_manipulate_change(evaluation_result)?;
-
-                                if let Some(signal) = evaluation_result.signal {
-                                    match signal {
-                                        Signal::Again => {
-                                            // If code threw a Signal::Again -> Rerun outer loop
-                                            continue 'again;
-                                        }
-                                        // If any other Signal was raised -> Error handling
-                                        x => {
-                                            break 'raise Err(Error::Signal(
-                                                x,
-                                                evaluation_result.signal_text,
-                                            ))
-                                        }
-                                    }
->>>>>>> b208486c
                                 }
                             }
                             if !signaled_update_again {
                                 // If wait result was not UpdateAgain -> Break out, otherwise continue inner loop
                                 break 'inner;
                             }
-                        }
+                        };
                         let connection_wrapper = connection_wrapper_mutex.lock().unwrap();
                         if connection_wrapper.activity_passthrough_value().is_none() {
                             connection_wrapper.inform_activity_done()?;
@@ -889,24 +750,17 @@
                         }
                     }
                 }
+                }
             };
             // -> Feels very wrong, to do this but in this case the code treats this as an error, so will we
-<<<<<<< HEAD
-            (Err(Signal::Proceed.into()), weel_position)
-=======
-            return Err(Error::Signal(Signal::Proceed.into(), None));
->>>>>>> b208486c
+            Err(Signal::Proceed.into())
         };
 
         let connection_wrapper = connection_wrapper_mutex.lock().unwrap();
 
         if let Err(error) = result {
             match error {
-<<<<<<< HEAD
                 Error::Signal(signal) => match signal {
-=======
-                Error::Signal(signal, msg) => match signal {
->>>>>>> b208486c
                     Signal::Proceed | Signal::SkipManipulate => {
                         let state_stopping_or_finishing = matches!(
                             *self.state.lock().unwrap(),
@@ -916,12 +770,8 @@
                         if !state_stopping_or_finishing
                             && !self.vote_sync_after(&connection_wrapper)?
                         {
-<<<<<<< HEAD
                             *self.state.lock().unwrap() = State::Stopping;
                             weel_position.detail = Mark::Unmark;
-=======
-                            weel_position.unwrap();
->>>>>>> b208486c
                         }
                     }
                     Signal::NoLongerNecessary => {
@@ -985,13 +835,8 @@
     /**
      * Will execute the provided ruby code using the eval_helper and the evaluation backend
      *
-<<<<<<< HEAD
      * The EvaluationResult will contain the complete data and endpoints after the code is executed (cody might change them even in readonly mode)
      * If the call failed, it will contain a signal and signal_text
-=======
-     * The EvaluationResult will contain the complete data and endpoints after the code is executed
-     * (changes by the code will be reflected in the EvaluationResult even in readonly mode)
->>>>>>> b208486c
      *
      * The read_only flag governs whether changes to dataelements and endpoints are applied to the instance (read_only=false) or not (read_only=true)
      *
@@ -1024,10 +869,6 @@
             )?;
             Ok(result)
         } else {
-<<<<<<< HEAD
-            let mut dynamic_data = self.dynamic_data.lock().unwrap();
-=======
->>>>>>> b208486c
             // Lock down all evaluation calls to prevent race condition
             let eval_lock = EVALUATION_LOCK.lock().unwrap();
             let result = eval_helper::evaluate_expression(
@@ -1268,7 +1109,7 @@
     HttpHelperError(http_helper::Error),
     PoisonError(),
     FromStrError(mime::FromStrError),
-    Signal(Signal, Option<String>),
+    Signal(Signal),
 }
 
 #[derive(Debug, Serialize, Deserialize, Clone)]
@@ -1280,15 +1121,10 @@
     Skip,
     None,
     NoLongerNecessary,
-<<<<<<< HEAD
     SkipManipulate,
     StopSkipManipulate,
     SyntaxError,
     Error,
-=======
-    UpdateAgain,
-    SkipManipulate,
->>>>>>> b208486c
 }
 
 pub enum ActivityType {
